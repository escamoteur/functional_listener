--- conflicted
+++ resolved
@@ -134,11 +134,8 @@
       name: test_api
       url: "https://pub.dartlang.org"
     source: hosted
-<<<<<<< HEAD
-    version: "0.2.19"
-=======
+
     version: "0.4.3"
->>>>>>> b52baa4f
   typed_data:
     dependency: transitive
     description:
